--- conflicted
+++ resolved
@@ -55,11 +55,7 @@
     """Education entry."""
 
     degree: str = ""
-<<<<<<< HEAD
     major: str = ""
-=======
-    field_of_study: str = ""
->>>>>>> c9a9cf66
     school: str = ""
     location: str = ""
     start_date: Optional[date] = None
@@ -110,20 +106,11 @@
         )
 
         # Load spaCy model
-<<<<<<< HEAD
-        try:
-            self.nlp = spacy.load("en_core_web_sm")
-            logger.info("spaCy NLP Model Loaded (en_core_web_sm)")
-        except Exception as e:
-            logger.warning(f"spaCy failed to load — falling back to basic parsing ({e})")
-            self.nlp = None
-=======
         # try:
         #     self.nlp = spacy.load("en_core_web_sm")
         # except OSError:
         #     logger.warning("spaCy model not found, using basic parsing")
         #     self.nlp = None
->>>>>>> c9a9cf66
 
         # Initialize matcher for skill extraction
         # if self.nlp:
