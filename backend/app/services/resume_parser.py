--- conflicted
+++ resolved
@@ -663,49 +663,36 @@
         if github_match:
             personal_info.github_url = github_match.group()
 
-<<<<<<< HEAD
-        # Use spaCy NER for name extraction if available
-        if self.nlp:
-            try:
+        # Prefer spaCy NER for name extraction if available, otherwise fallback
+        try:
+            if self.nlp:
                 doc = self.nlp(text)
-                # Look for PERSON entity
                 for ent in doc.ents:
                     if ent.label_ == "PERSON":
-                        # Take first PERSON entity as name if it looks like a name line
                         candidate = ent.text.strip()
                         if candidate and len(candidate) < 100:
-                            personal_info.name = candidate
+                            personal_info.full_name = candidate
                             break
-            except Exception:
-                logger.debug("spaCy NER failed for name extraction, falling back to regex")
-
-        # If spaCy didn't yield a name, use previous heuristics
-        if not personal_info.name:
+        except Exception:
+            logger.debug("spaCy NER failed for name extraction, falling back to heuristics")
+
+        # If spaCy didn't yield a name, use heuristics (explicit 'Name:' or first non-empty line)
+        if not personal_info.full_name:
             name_pattern = r"(?:name|full name):\s*([^\n]+)"
             name_match = re.search(name_pattern, text, re.IGNORECASE)
             if name_match:
-                personal_info.name = name_match.group(1).strip()
+                personal_info.full_name = name_match.group(1).strip()
             else:
-                # Try first non-empty line as name
-                for line in text.split("\n"):
-                    line = line.strip()
-                    if not line:
+                # Try first non-empty line as name (skip lines with emails or URLs)
+                for line in text.splitlines():
+                    ln = line.strip()
+                    if not ln:
                         continue
-                    if len(line) < 100 and "@" not in line and not line.lower().startswith("summary"):
-                        personal_info.name = line
+                    if "@" in ln or "linkedin.com" in ln.lower() or "github.com" in ln.lower():
+                        continue
+                    if len(ln) < 100 and re.search(r"[A-Za-z]", ln):
+                        personal_info.full_name = ln
                         break
-=======
-        # Extract name (first line or after "Name:")
-        name_pattern = r"(?:name|full name):\s*([^\n]+)"
-        name_match = re.search(name_pattern, text, re.IGNORECASE)
-        if name_match:
-            personal_info.full_name = name_match.group(1).strip()
-        else:
-            # Try first line as name
-            first_line = text.split("\n")[0].strip()
-            if len(first_line) < 50 and not "@" in first_line:  # Not email
-                personal_info.full_name = first_line
->>>>>>> ebdc417c
 
         # Extract location
         location_pattern = r"(?:location|address|based in):\s*([^\n]+)"
@@ -941,8 +928,6 @@
                                             experience.title = second
                                         else:
                                             experience.title = first
-                                else:
-                                    experience.title = first
 
             # If company not found yet, try to find ORG in other lines
             if not experience.company and org_candidate:
@@ -1080,47 +1065,43 @@
 
     def _parse_date(self, date_str: str) -> Optional[str]:
         """Parse date string to standardized string format."""
-        try:
-            # Try strict formats first
-            formats = [
-                "%B %Y",
-                "%b %Y",
-                "%m/%Y",
-                "%Y-%m",
-                "%Y",
-                "%B %d, %Y",
-                "%b %d, %Y",
-                "%m/%d/%Y",
-            ]
-
-            for fmt in formats:
-                try:
-<<<<<<< HEAD
-                    return datetime.strptime(date_str.strip(), fmt).date()
-                except Exception:
-=======
-                    parsed_date = datetime.strptime(date_str, fmt)
-                    return parsed_date.strftime("%Y-%m-%d")
-                except ValueError:
->>>>>>> ebdc417c
-                    continue
-
-            # Fallback: try dateutil if available which handles many informal formats
+        if not date_str or not date_str.strip():
+            return None
+
+        s = date_str.strip()
+
+        # Common strict formats
+        formats = [
+            "%B %Y",
+            "%b %Y",
+            "%B %d, %Y",
+            "%b %d, %Y",
+            "%m/%Y",
+            "%m/%d/%Y",
+            "%Y-%m",
+            "%Y",
+        ]
+
+        for fmt in formats:
             try:
-                from dateutil import parser as dateutil_parser
-
-                # dateutil may return a datetime; prefer year/month if present
-                dt = dateutil_parser.parse(date_str, default=datetime(1900, 1, 1))
-                return date(dt.year, dt.month, 1)
+                dt = datetime.strptime(s, fmt)
+                return dt.strftime("%Y-%m-%d")
             except Exception:
-                # Last resort: extract a 4-digit year
-                y = re.search(r"(19|20)\d{2}", date_str)
-                if y:
-                    return date(int(y.group()), 1, 1)
-
-            return None
+                continue
+
+        # Fallback: use dateutil if available
+        try:
+            from dateutil import parser as dateutil_parser
+
+            dt = dateutil_parser.parse(s, default=datetime(1900, 1, 1))
+            return dt.strftime("%Y-%m-%d")
         except Exception:
-            return None
+            # Last resort: extract 4-digit year
+            y = re.search(r"(19|20)\d{2}", s)
+            if y:
+                return f"{int(y.group())}-01-01"
+
+        return None
 
     def _extract_education(self, text: str) -> List[Education]:
         """Extract education information."""
